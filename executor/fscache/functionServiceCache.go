/*
Copyright 2016 The Fission Authors.

Licensed under the Apache License, Version 2.0 (the "License");
you may not use this file except in compliance with the License.
You may obtain a copy of the License at

    http://www.apache.org/licenses/LICENSE-2.0

Unless required by applicable law or agreed to in writing, software
distributed under the License is distributed on an "AS IS" BASIS,
WITHOUT WARRANTIES OR CONDITIONS OF ANY KIND, either express or implied.
See the License for the specific language governing permissions and
limitations under the License.
*/

package fscache

import (
	"log"
	"time"

	metav1 "k8s.io/apimachinery/pkg/apis/meta/v1"
	"k8s.io/client-go/pkg/api"

	"github.com/fission/fission"
	"github.com/fission/fission/cache"
	"github.com/fission/fission/crd"
)

type fscRequestType int
type backendType int

const (
	TOUCH fscRequestType = iota
	LISTOLD
	LOG
)

const (
	POOLMGR backendType = iota
	NEWDEPLOY
)

type (
	FuncSvc struct {
		Function          *metav1.ObjectMeta    // function this pod/service is for
		Environment       *crd.Environment      // function's environment
		Address           string                // Host:Port or IP:Port that the function's service can be reached at.
		KubernetesObjects []api.ObjectReference // Kubernetes Objects (within the function namespace)
		Backend           backendType

		Ctime time.Time
		Atime time.Time
	}

	FunctionServiceCache struct {
		byFunction *cache.Cache // function-key -> funcSvc  : map[string]*funcSvc
		byAddress  *cache.Cache // address      -> function : map[string]metav1.ObjectMeta

		requestChannel chan *fscRequest
	}
	fscRequest struct {
		requestType       fscRequestType
		address           string
		kubernetesObjects []api.ObjectReference
		age               time.Duration
		env               *metav1.ObjectMeta // used for ListOld
		responseChannel   chan *fscResponse
	}
	fscResponse struct {
		objects []*FuncSvc
		deleted bool
		error
	}
)

func MakeFunctionServiceCache() *FunctionServiceCache {
	fsc := &FunctionServiceCache{
		byFunction:     cache.MakeCache(0, 0),
		byAddress:      cache.MakeCache(0, 0),
		requestChannel: make(chan *fscRequest),
	}
	go fsc.service()
	return fsc
}

func (fsc *FunctionServiceCache) service() {
	for {
		req := <-fsc.requestChannel
		resp := &fscResponse{}
		switch req.requestType {
		case TOUCH:
			// update atime for this function svc
			resp.error = fsc._touchByAddress(req.address)
		case LISTOLD:
			// get svcs idle for > req.age
			fscs := fsc.byFunction.Copy()
			funcObjects := make([]*FuncSvc, 0)
			for _, funcSvc := range fscs {
				fsvc := funcSvc.(*FuncSvc)
				if fsvc.Environment.Metadata.UID == req.env.UID &&
					time.Now().Sub(fsvc.Atime) > req.age {
					funcObjects = append(funcObjects, fsvc)
				}
			}
			resp.objects = funcObjects
		case LOG:
			funcCopy := fsc.byFunction.Copy()
			log.Printf("Cache has %v entries", len(funcCopy))
			for key, fsvcI := range funcCopy {
				fsvc := fsvcI.(*FuncSvc)
				for _, kubeObj := range fsvc.KubernetesObjects {
					log.Printf("%v\t%v\t%v", key, kubeObj.Kind, kubeObj.Name)
				}
			}
		}
		req.responseChannel <- resp
	}
}

func (fsc *FunctionServiceCache) GetByFunction(m *metav1.ObjectMeta) (*FuncSvc, error) {
	key := crd.CacheKey(m)

	fsvcI, err := fsc.byFunction.Get(key)
	if err != nil {
		return nil, err
	}

	// update atime
	fsvc := fsvcI.(*FuncSvc)
	fsvc.Atime = time.Now()

	fsvcCopy := *fsvc
	return &fsvcCopy, nil
}

func (fsc *FunctionServiceCache) Add(fsvc FuncSvc) (*FuncSvc, error) {
	err, existing := fsc.byFunction.Set(crd.CacheKey(fsvc.Function), &fsvc)
	if err != nil {
		if existing != nil {
			f := existing.(*FuncSvc)
			err2 := fsc.TouchByAddress(f.Address)
			if err2 != nil {
				return nil, err2
			}
			fCopy := *f
			return &fCopy, err
		}
		return nil, err
	}
	now := time.Now()
	fsvc.Ctime = now
	fsvc.Atime = now

	// Add to byAddress cache. Ignore NameExists errors
	// because of multiple-specialization. See issue #331.
	err, _ = fsc.byAddress.Set(fsvc.Address, *fsvc.Function)
	if err != nil {
		if fe, ok := err.(fission.Error); ok {
			if fe.Code == fission.ErrorNameExists {
				err = nil
			}
		}
		log.Printf("error caching fsvc: %v", err)
		return nil, err
	}
<<<<<<< HEAD
	err, _ = fsc.byKubeObject.Set(fsvc.KubernetesObject, *fsvc.Function)
	if err != nil {
		if fe, ok := err.(fission.Error); ok {
			if fe.Code == fission.ErrorNameExists {
				err = nil
			}
		}
		log.Printf("error caching fsvc: %v", err)
		return nil, err
	}
=======
>>>>>>> bed189c7
	return nil, nil
}

func (fsc *FunctionServiceCache) TouchByAddress(address string) error {
	responseChannel := make(chan *fscResponse)
	fsc.requestChannel <- &fscRequest{
		requestType:     TOUCH,
		address:         address,
		responseChannel: responseChannel,
	}
	resp := <-responseChannel
	return resp.error
}

func (fsc *FunctionServiceCache) _touchByAddress(address string) error {
	mI, err := fsc.byAddress.Get(address)
	if err != nil {
		return err
	}
	m := mI.(metav1.ObjectMeta)
	fsvcI, err := fsc.byFunction.Get(crd.CacheKey(&m))
	if err != nil {
		return err
	}
	fsvc := fsvcI.(*FuncSvc)
	fsvc.Atime = time.Now()
	return nil
}

func (fsc *FunctionServiceCache) DeleteOld(fsvc *FuncSvc, minAge time.Duration) (bool, error) {
	if time.Now().Sub(fsvc.Atime) < minAge {
		return false, nil
	}

	fsc.byFunction.Delete(crd.CacheKey(fsvc.Function))
	fsc.byAddress.Delete(fsvc.Address)

	return true, nil
}

func (fsc *FunctionServiceCache) ListOld(env *metav1.ObjectMeta, age time.Duration) ([]*FuncSvc, error) {
	responseChannel := make(chan *fscResponse)
	fsc.requestChannel <- &fscRequest{
		requestType:     LISTOLD,
		age:             age,
		env:             env,
		responseChannel: responseChannel,
	}
	resp := <-responseChannel
	return resp.objects, resp.error
}

func (fsc *FunctionServiceCache) Log() {
	log.Printf("--- FunctionService Cache Contents")
	responseChannel := make(chan *fscResponse)
	fsc.requestChannel <- &fscRequest{
		requestType:     LOG,
		responseChannel: responseChannel,
	}
	<-responseChannel
	log.Printf("--- FunctionService Cache Contents End")
}<|MERGE_RESOLUTION|>--- conflicted
+++ resolved
@@ -165,19 +165,6 @@
 		log.Printf("error caching fsvc: %v", err)
 		return nil, err
 	}
-<<<<<<< HEAD
-	err, _ = fsc.byKubeObject.Set(fsvc.KubernetesObject, *fsvc.Function)
-	if err != nil {
-		if fe, ok := err.(fission.Error); ok {
-			if fe.Code == fission.ErrorNameExists {
-				err = nil
-			}
-		}
-		log.Printf("error caching fsvc: %v", err)
-		return nil, err
-	}
-=======
->>>>>>> bed189c7
 	return nil, nil
 }
 
