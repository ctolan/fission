--- conflicted
+++ resolved
@@ -7,11 +7,8 @@
 	"log"
 	"net"
 	"net/http"
-<<<<<<< HEAD
-=======
 	"net/url"
 	"time"
->>>>>>> 13a58e71
 
 	"github.com/fission/fission"
 	"github.com/fission/fission/environments/fetcher"
@@ -35,32 +32,12 @@
 		return err
 	}
 
-<<<<<<< HEAD
-	maxretries := 10
-	var resp *http.Response
 
-	for i := 0; i < maxretries-1; i++ {
-		resp, err := http.Post(c.url, "application/json", bytes.NewReader(body))
-
-		if err == nil && resp.StatusCode == 200 {
-			defer resp.Body.Close()
-			return nil
-		}
-	}
-
-	resp, err = http.Post(c.url, "application/json", bytes.NewReader(body))
-
-	if err != nil {
-		return err
-	}
-	defer resp.Body.Close()
-=======
 	maxRetries := 20
 	var resp *http.Response
 
 	for i := 0; i < maxRetries; i++ {
 		resp, err := http.Post(c.url, "application/json", bytes.NewReader(body))
->>>>>>> 13a58e71
 
 		if err == nil && resp.StatusCode == 200 {
 			defer resp.Body.Close()
