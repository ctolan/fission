--- conflicted
+++ resolved
@@ -1,9 +1,6 @@
 package main
 
 import (
-<<<<<<< HEAD
-	"flag"
-=======
 	"bytes"
 	"encoding/json"
 	"flag"
@@ -17,25 +14,18 @@
 	"time"
 
 	"github.com/fission/fission"
->>>>>>> 4cf19576
 	"github.com/fission/fission/environments/fetcher"
-	"net/http"
 )
 
 // Usage: fetcher <shared volume path>
 func main() {
-<<<<<<< HEAD
-	flag.Parse()
-	funcDir := flag.Arg(0)
-	secretDir := flag.Arg(1)
-	configDir := flag.Arg(2)
-
-	fetcher := fetcher.MakeFetcher(funcDir, secretDir, configDir)
-=======
 	flag.Usage = fetcherUsage
+	specializeOnStart := flag.Bool("specialize-on-startup", false, "Flag to activate specialize process at pod starup")
 	fetchPayload := flag.String("fetch-request", "", "JSON Payload for fetch request")
 	loadPayload := flag.String("load-request", "", "JSON payload for Load request")
-	specializeOnStart := flag.Bool("specialize-on-startup", false, "Flag to activate specialize process at pod starup")
+	secretDir := flag.String("secret-dir", "", "Path to shared secrets directory")
+	configDir := flag.String("cfgmap-dir", "", "Path to shared configmap directory")
+
 	flag.Parse()
 	if flag.NArg() == 0 {
 		flag.Usage()
@@ -52,13 +42,12 @@
 		}
 	}
 
-	fetcher := fetcher.MakeFetcher(dir)
+	fetcher := fetcher.MakeFetcher(dir, *secretDir, *configDir)
 
 	if *specializeOnStart {
 		specializePod(fetcher, fetchPayload, loadPayload)
 	}
 
->>>>>>> 4cf19576
 	mux := http.NewServeMux()
 	mux.HandleFunc("/", fetcher.FetchHandler)
 	mux.HandleFunc("/upload", fetcher.UploadHandler)
@@ -69,7 +58,7 @@
 }
 
 func fetcherUsage() {
-	fmt.Printf("Usage: fetcher [-specialize-on-startup] [-fetch-request <json>] [-load-request <json>] <shared volume path> \n")
+	fmt.Printf("Usage: fetcher [-specialize-on-startup] [-fetch-request <json>] [-load-request <json>] [-secret-dir <string>] [-cfgmap-dir <string>] <shared volume path> \n")
 }
 
 func specializePod(f *fetcher.Fetcher, fetchPayload *string, loadPayload *string) {
@@ -82,6 +71,12 @@
 	_, err = f.Fetch(fetchReq)
 	if err != nil {
 		log.Fatalf("Error fetching: %v", err)
+	}
+
+	_, err = f.FetchSecretsAndCfgMaps(fetchReq.SecretList, fetchReq.ConfigMapList)
+	if err != nil {
+		log.Fatalf("Error fetching secerts/configmaps: %v", err)
+		return
 	}
 
 	// Specialize the pod
