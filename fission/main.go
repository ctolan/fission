--- conflicted
+++ resolved
@@ -70,11 +70,7 @@
 	fnExecutorTypeFlag := cli.StringFlag{Name: "executortype", Usage: "Executor type for execution; one of 'poolmgr', 'newdeploy' defaults to 'poolmgr'"}
 
 	fnSubcommands := []cli.Command{
-<<<<<<< HEAD
-		{Name: "create", Usage: "Create new function (and optionally, an HTTP route to it)", Flags: []cli.Flag{fnNameFlag, fnEnvNameFlag, fnCodeFlag, fnPackageFlag, fnSrcArchiveFlag, fnDeployArchiveFlag, fnEntryPointFlag, fnBuildCmdFlag, fnPkgNameFlag, htUrlFlag, htMethodFlag, fnCfgMapFlag, fnSecretFlag, fnSecretnsFlag, fnCfgMapnsFlag}, Action: fnCreate},
-=======
-		{Name: "create", Usage: "Create new function (and optionally, an HTTP route to it)", Flags: []cli.Flag{fnNameFlag, fnEnvNameFlag, fnCodeFlag, fnPackageFlag, fnSrcArchiveFlag, fnDeployArchiveFlag, fnEntryPointFlag, fnBuildCmdFlag, fnPkgNameFlag, htUrlFlag, htMethodFlag, minCpu, maxCpu, minMem, maxMem, minScale, maxScale, fnExecutorTypeFlag, targetcpu}, Action: fnCreate},
->>>>>>> 4cf19576
+		{Name: "create", Usage: "Create new function (and optionally, an HTTP route to it)", Flags: []cli.Flag{fnNameFlag, fnEnvNameFlag, fnCodeFlag, fnPackageFlag, fnSrcArchiveFlag, fnDeployArchiveFlag, fnEntryPointFlag, fnBuildCmdFlag, fnPkgNameFlag, htUrlFlag, htMethodFlag, minCpu, maxCpu, minMem, maxMem, minScale, maxScale, fnExecutorTypeFlag, targetcpu, fnCfgMapFlag, fnSecretFlag, fnSecretnsFlag, fnCfgMapnsFlag}, Action: fnCreate},
 		{Name: "get", Usage: "Get function source code", Flags: []cli.Flag{fnNameFlag}, Action: fnGet},
 		{Name: "getmeta", Usage: "Get function metadata", Flags: []cli.Flag{fnNameFlag}, Action: fnGetMeta},
 		{Name: "update", Usage: "Update function source code", Flags: []cli.Flag{fnNameFlag, fnEnvNameFlag, fnCodeFlag, fnPackageFlag, fnSrcArchiveFlag, fnDeployArchiveFlag, fnEntryPointFlag, fnPkgNameFlag, fnBuildCmdFlag, fnForceFlag, minCpu, maxCpu, minMem, maxMem, minScale, maxScale, fnExecutorTypeFlag, targetcpu}, Action: fnUpdate},
